--- conflicted
+++ resolved
@@ -32,12 +32,9 @@
 import android.content.pm.IPackageManager;
 import android.content.pm.PackageManager;
 import android.content.pm.ResolveInfo;
-<<<<<<< HEAD
 import android.content.pm.RegisteredServicesCache;
 import android.database.Cursor;
 import android.database.DatabaseUtils;
-=======
->>>>>>> 231cc608
 import android.net.ConnectivityManager;
 import android.net.NetworkInfo;
 import android.net.Uri;
@@ -53,14 +50,10 @@
 import android.os.ServiceManager;
 import android.os.SystemClock;
 import android.os.SystemProperties;
-<<<<<<< HEAD
 import android.provider.Sync;
 import android.provider.Settings;
 import android.provider.Sync.History;
-=======
-import android.provider.Settings;
 import android.text.TextUtils;
->>>>>>> 231cc608
 import android.text.format.DateUtils;
 import android.text.format.Time;
 import android.util.Config;
@@ -76,6 +69,7 @@
 import java.io.FileOutputStream;
 import java.io.IOException;
 import java.io.PrintWriter;
+import java.util.ArrayList;
 import java.util.HashMap;
 import java.util.HashSet;
 import java.util.Iterator;
@@ -83,13 +77,9 @@
 import java.util.Map;
 import java.util.PriorityQueue;
 import java.util.Random;
-<<<<<<< HEAD
 import java.util.Observer;
 import java.util.Observable;
 import java.util.Set;
-import java.util.HashSet;
-=======
->>>>>>> 231cc608
 
 /**
  * @hide
@@ -330,8 +320,6 @@
         mHandleAlarmWakeLock = pm.newWakeLock(PowerManager.PARTIAL_WAKE_LOCK,
                 HANDLE_SYNC_ALARM_WAKE_LOCK);
         mHandleAlarmWakeLock.setReferenceCounted(false);
-<<<<<<< HEAD
-=======
 
         mSyncStorageEngine.addStatusChangeListener(
                 SyncStorageEngine.CHANGE_SETTINGS, new ISyncStatusObserver.Stub() {
@@ -340,43 +328,6 @@
                 sendCheckAlarmsMessage();
             }
         });
-        
-        if (!factoryTest) {
-            AccountMonitorListener listener = new AccountMonitorListener() {
-                public void onAccountsUpdated(String[] accounts) {
-                    final boolean hadAccountsAlready = mAccounts != null;
-                    // copy the accounts into a new array and change mAccounts to point to it
-                    String[] newAccounts = new String[accounts.length];
-                    System.arraycopy(accounts, 0, newAccounts, 0, accounts.length);
-                    mAccounts = newAccounts;
-
-                    // if a sync is in progress yet it is no longer in the accounts list, cancel it
-                    ActiveSyncContext activeSyncContext = mActiveSyncContext;
-                    if (activeSyncContext != null) {
-                        if (!ArrayUtils.contains(newAccounts,
-                                activeSyncContext.mSyncOperation.account)) {
-                            Log.d(TAG, "canceling sync since the account has been removed");
-                            sendSyncFinishedOrCanceledMessage(activeSyncContext,
-                                    null /* no result since this is a cancel */);
-                        }
-                    }
-
-                    // we must do this since we don't bother scheduling alarms when
-                    // the accounts are not set yet
-                    sendCheckAlarmsMessage();
-
-                    mSyncStorageEngine.doDatabaseCleanup(accounts);
-
-                    if (hadAccountsAlready && mAccounts.length > 0) {
-                        // request a sync so that if the password was changed we will retry any sync
-                        // that failed when it was wrong
-                        startSync(null /* all providers */, null /* no extras */);
-                    }
-                }
-            };
-            mAccountMonitor = new AccountMonitor(context, listener);
-        }
->>>>>>> 231cc608
     }
 
     private synchronized void initializeSyncPoll() {
@@ -504,16 +455,7 @@
     public SyncStorageEngine getSyncStorageEngine() {
         return mSyncStorageEngine;
     }
-<<<<<<< HEAD
-=======
     
-    private void ensureContentResolver() {
-        if (mContentResolver == null) {
-            mContentResolver = mContext.getContentResolver();
-        }
-    }
->>>>>>> 231cc608
-
     private void ensureAlarmService() {
         if (mAlarmService == null) {
             mAlarmService = (AlarmManager)mContext.getSystemService(Context.ALARM_SERVICE);
@@ -700,12 +642,7 @@
 
     public void updateHeartbeatTime() {
         mHeartbeatTime = SystemClock.elapsedRealtime();
-<<<<<<< HEAD
-        mContext.getContentResolver().notifyChange(Sync.Active.CONTENT_URI,
-                null /* this change wasn't made through an observer */);
-=======
         mSyncStorageEngine.reportActiveChange();
->>>>>>> 231cc608
     }
 
     private void sendSyncAlarmMessage() {
@@ -1067,15 +1004,12 @@
         if (isSyncEnabled()) {
             dumpSyncHistory(pw, sb);
         }
-<<<<<<< HEAD
-        pw.println(sb.toString());
-
+
+        pw.println();
         pw.println("SyncAdapters:");
         for (RegisteredServicesCache.ServiceInfo info : mSyncAdapters.getAllServices()) {
             pw.println("  " + info);
         }
-=======
->>>>>>> 231cc608
     }
 
     static String formatTime(long time) {
@@ -1089,13 +1023,8 @@
         pw.print("data connected: "); pw.println(mDataConnectionIsConnected);
         pw.print("memory low: "); pw.println(mStorageIsLow);
 
-<<<<<<< HEAD
         final Account[] accounts = mAccounts;
-        sb.append("accounts: ");
-=======
-        final String[] accounts = mAccounts;
         pw.print("accounts: ");
->>>>>>> 231cc608
         if (accounts != null) {
             pw.println(accounts.length);
         } else {
@@ -1158,7 +1087,8 @@
             for (int i=0; i<N; i++) {
                 SyncStorageEngine.PendingOperation op = ops.get(i);
                 pw.print("  #"); pw.print(i); pw.print(": account=");
-                pw.print(op.account); pw.print(" authority=");
+                pw.print(op.account.mName); pw.print(":");
+                pw.print(op.account.mType); pw.print(" authority=");
                 pw.println(op.authority);
                 if (op.extras != null && op.extras.size() > 0) {
                     sb.setLength(0);
@@ -1168,22 +1098,7 @@
             }
         }
 
-<<<<<<< HEAD
-        Account currentAccount = null;
-        c = mSyncStorageEngine.query(Sync.Status.CONTENT_URI,
-                STATUS_PROJECTION, null, null, "account_type, account, authority");
-        sb.append("\nSync history by account and authority\n");
-        try {
-            while (c.moveToNext()) {
-                final Account account = new Account(c.getString(0), c.getString(13));
-                if (!account.equals(currentAccount)) {
-                    if (currentAccount != null) {
-                        dumpSyncHistoryFooter(sb);
-                    }
-                    currentAccount = account;
-                    dumpSyncHistoryHeader(sb, currentAccount);
-=======
-        HashSet<String> processedAccounts = new HashSet<String>();
+        HashSet<Account> processedAccounts = new HashSet<Account>();
         ArrayList<SyncStatusInfo> statuses
                 = mSyncStorageEngine.getSyncStatus();
         if (statuses != null && statuses.size() > 0) {
@@ -1195,7 +1110,7 @@
                 SyncStorageEngine.AuthorityInfo authority
                         = mSyncStorageEngine.getAuthority(status.authorityId);
                 if (authority != null) {
-                    String curAccount = authority.account;
+                    Account curAccount = authority.account;
                     
                     if (processedAccounts.contains(curAccount)) {
                         continue;
@@ -1203,8 +1118,9 @@
                     
                     processedAccounts.add(curAccount);
                     
-                    pw.print("  Account "); pw.print(authority.account);
-                    pw.println(":");
+                    pw.print("  Account "); pw.print(authority.account.mName);
+                            pw.print(" "); pw.print(authority.account.mType);
+                            pw.println(":");
                     for (int j=i; j<N; j++) {
                         status = statuses.get(j);
                         authority = mSyncStorageEngine.getAuthority(status.authorityId);
@@ -1238,60 +1154,11 @@
                             pw.print("      message: "); pw.println(status.lastFailureMesg);
                         }
                     }
->>>>>>> 231cc608
-                }
-            }
-        }
-    }
-
-<<<<<<< HEAD
-    private void dumpSyncHistoryHeader(StringBuilder sb, Account account) {
-        sb.append(" ").append(account).append("\n");
-        sb.append("  ___________________________________________________________________________________________________________________________\n");
-        sb.append(" |                 |             num times synced           |   total  |         last success          |                     |\n");
-        sb.append(" | authority       | local |  poll | server |  user | total | duration |  source |               time  |   result if failing |\n");
-    }
-
-    private static String[] STATUS_PROJECTION = new String[]{
-            Sync.Status.ACCOUNT, // 0
-            Sync.Status.AUTHORITY, // 1
-            Sync.Status.NUM_SYNCS, // 2
-            Sync.Status.TOTAL_ELAPSED_TIME, // 3
-            Sync.Status.NUM_SOURCE_LOCAL, // 4
-            Sync.Status.NUM_SOURCE_POLL, // 5
-            Sync.Status.NUM_SOURCE_SERVER, // 6
-            Sync.Status.NUM_SOURCE_USER, // 7
-            Sync.Status.LAST_SUCCESS_SOURCE, // 8
-            Sync.Status.LAST_SUCCESS_TIME, // 9
-            Sync.Status.LAST_FAILURE_SOURCE, // 10
-            Sync.Status.LAST_FAILURE_TIME, // 11
-            Sync.Status.LAST_FAILURE_MESG, // 12
-            Sync.Status.ACCOUNT_TYPE, // 13
-    };
-
-    private void dumpSyncHistoryRow(StringBuilder sb, Cursor c) {
-        boolean hasSuccess = !c.isNull(9);
-        boolean hasFailure = !c.isNull(11);
-        Time timeSuccess = new Time();
-        if (hasSuccess) timeSuccess.set(c.getLong(9));
-        Time timeFailure = new Time();
-        if (hasFailure) timeFailure.set(c.getLong(11));
-        sb.append(String.format(" | %-15s | %5d | %5d | %6d | %5d | %5d | %8s | %7s | %19s | %19s |\n",
-                c.getString(1),
-                c.getLong(4),
-                c.getLong(5),
-                c.getLong(6),
-                c.getLong(7),
-                c.getLong(2),
-                DateUtils.formatElapsedTime(c.getLong(3)/1000),
-                hasSuccess ? Sync.History.SOURCES[c.getInt(8)] : "",
-                hasSuccess ? timeSuccess.format("%Y-%m-%d %H:%M:%S") : "",
-                hasFailure ? History.mesgToString(c.getString(12)) : ""));
-    }
-
-    private void dumpSyncHistoryFooter(StringBuilder sb) {
-        sb.append(" |___________________________________________________________________________________________________________________________|\n");
-=======
+                }
+            }
+        }
+    }
+
     private void dumpTimeSec(PrintWriter pw, long time) {
         pw.print(time/1000); pw.print('.'); pw.print((time/100)%10);
         pw.print('s');
@@ -1309,7 +1176,6 @@
             pw.print(" avg="); dumpTimeSec(pw, ds.failureTime/ds.failureCount);
         }
         pw.println(")");
->>>>>>> 231cc608
     }
     
     protected void dumpSyncHistory(PrintWriter pw, StringBuilder sb) {
@@ -1374,9 +1240,15 @@
                 SyncStorageEngine.AuthorityInfo authority
                         = mSyncStorageEngine.getAuthority(item.authorityId);
                 pw.print("  #"); pw.print(i+1); pw.print(": ");
-                        pw.print(authority != null ? authority.account : "<no account>");
-                        pw.print(" ");
-                        pw.print(authority != null ? authority.authority : "<no account>");
+                        if (authority != null) {
+                            pw.print(authority.account.mName);
+                            pw.print(":");
+                            pw.print(authority.account.mType);
+                            pw.print(" ");
+                            pw.print(authority.authority);
+                        } else {
+                            pw.print("<no account>");
+                        }
                 Time time = new Time();
                 time.set(item.eventTime);
                 pw.print(" "); pw.print(SyncStorageEngine.SOURCES[item.source]);
@@ -2154,23 +2026,6 @@
 
     static class SyncQueue {
         private SyncStorageEngine mSyncStorageEngine;
-<<<<<<< HEAD
-        private final String[] COLUMNS = new String[]{
-                "_id",
-                "authority",
-                "account",
-                "account_type",
-                "extras",
-                "source",
-        };
-        private static final int COLUMN_ID = 0;
-        private static final int COLUMN_AUTHORITY = 1;
-        private static final int COLUMN_ACCOUNT = 2;
-        private static final int COLUMN_ACCOUNT_TYPE = 3;
-        private static final int COLUMN_EXTRAS = 4;
-        private static final int COLUMN_SOURCE = 5;
-=======
->>>>>>> 231cc608
 
         private static final boolean DEBUG_CHECK_DATA_CONSISTENCY = false;
 
@@ -2245,26 +2100,6 @@
                 removeByKey(operationKey);
             }
 
-<<<<<<< HEAD
-            if (operation.rowId == null) {
-                byte[] extrasData = null;
-                Parcel parcel = Parcel.obtain();
-                try {
-                    operation.extras.writeToParcel(parcel, 0);
-                    extrasData = parcel.marshall();
-                } finally {
-                    parcel.recycle();
-                }
-                ContentValues values = new ContentValues();
-                values.put("account", operation.account.mName);
-                values.put("account_type", operation.account.mType);
-                values.put("authority", operation.authority);
-                values.put("source", operation.syncSource);
-                values.put("extras", extrasData);
-                Uri pendingUri = mSyncStorageEngine.insertIntoPending(values);
-                operation.rowId = pendingUri == null ? null : ContentUris.parseId(pendingUri);
-                if (operation.rowId == null) {
-=======
             operation.pendingOperation = pop;
             if (operation.pendingOperation == null) {
                 pop = new SyncStorageEngine.PendingOperation(
@@ -2272,7 +2107,6 @@
                                 operation.authority, operation.extras);
                 pop = mSyncStorageEngine.insertIntoPending(pop);
                 if (pop == null) {
->>>>>>> 231cc608
                     throw new IllegalStateException("error adding pending sync operation "
                             + operation);
                 }
@@ -2405,35 +2239,5 @@
                 }
             }
         }
-<<<<<<< HEAD
-
-        private SyncOperation cursorToOperation(Cursor cursor) {
-            byte[] extrasData = cursor.getBlob(COLUMN_EXTRAS);
-            Bundle extras;
-            Parcel parcel = Parcel.obtain();
-            try {
-                parcel.unmarshall(extrasData, 0, extrasData.length);
-                parcel.setDataPosition(0);
-                extras = parcel.readBundle();
-            } catch (RuntimeException e) {
-                // A RuntimeException is thrown if we were unable to parse the parcel.
-                // Create an empty parcel in this case.
-                extras = new Bundle();
-            } finally {
-                parcel.recycle();
-            }
-
-            SyncOperation syncOperation = new SyncOperation(
-                    new Account(cursor.getString(COLUMN_ACCOUNT),
-                            cursor.getString(COLUMN_ACCOUNT_TYPE)),
-                    cursor.getInt(COLUMN_SOURCE),
-                    cursor.getString(COLUMN_AUTHORITY),
-                    extras,
-                    0 /* delay */);
-            syncOperation.rowId = cursor.getLong(COLUMN_ID);
-            return syncOperation;
-        }
-=======
->>>>>>> 231cc608
     }
 }