/*
 * Copyright (C) 2009 The Android Open Source Project
 *
 * Licensed under the Apache License, Version 2.0 (the "License");
 * you may not use this file except in compliance with the License.
 * You may obtain a copy of the License at
 *
 *      http://www.apache.org/licenses/LICENSE-2.0
 *
 * Unless required by applicable law or agreed to in writing, software
 * distributed under the License is distributed on an "AS IS" BASIS,
 * WITHOUT WARRANTIES OR CONDITIONS OF ANY KIND, either express or implied.
 * See the License for the specific language governing permissions and
 * limitations under the License.
 */

//#define LOG_NDEBUG 0
#define LOG_TAG "MediaScanner"
#include <utils/Log.h>

#include <media/mediascanner.h>

#include <sys/stat.h>
#include <dirent.h>

namespace android {

MediaScanner::MediaScanner()
    : mLocale(NULL) {
}

MediaScanner::~MediaScanner() {
    setLocale(NULL);
}

void MediaScanner::setLocale(const char *locale) {
    if (mLocale) {
        free(mLocale);
        mLocale = NULL;
    }
    if (locale) {
        mLocale = strdup(locale);
    }
}

const char *MediaScanner::locale() const {
    return mLocale;
}

status_t MediaScanner::processDirectory(
        const char *path, MediaScannerClient &client,
        ExceptionCheck exceptionCheck, void *exceptionEnv) {
    int pathLength = strlen(path);
    if (pathLength >= PATH_MAX) {
        return UNKNOWN_ERROR;
    }
    char* pathBuffer = (char *)malloc(PATH_MAX + 1);
    if (!pathBuffer) {
        return UNKNOWN_ERROR;
    }

    int pathRemaining = PATH_MAX - pathLength;
    strcpy(pathBuffer, path);
    if (pathLength > 0 && pathBuffer[pathLength - 1] != '/') {
        pathBuffer[pathLength] = '/';
        pathBuffer[pathLength + 1] = 0;
        --pathRemaining;
    }

    client.setLocale(locale());

    status_t result =
        doProcessDirectory(
                pathBuffer, pathRemaining, client, exceptionCheck, exceptionEnv);

    free(pathBuffer);

    return result;
}

<<<<<<< HEAD
static bool fileMatchesExtension(const char* path, const char* extensions) {
    const char* extension = strrchr(path, '.');
    if (!extension) return false;
    ++extension;    // skip the dot
    if (extension[0] == 0) return false;

    while (extensions[0]) {
        const char* comma = strchr(extensions, ',');
        size_t length = (comma ? comma - extensions : strlen(extensions));
        if (length == strlen(extension) && strncasecmp(extension, extensions, length) == 0) return true;
        extensions += length;
        if (extensions[0] == ',') ++extensions;
    }

    return false;
}

=======
>>>>>>> 9e1266da
status_t MediaScanner::doProcessDirectory(
        char *path, int pathRemaining, MediaScannerClient &client,
        ExceptionCheck exceptionCheck, void *exceptionEnv) {
    // place to copy file or directory name
    char* fileSpot = path + strlen(path);
    struct dirent* entry;

    // ignore directories that contain a  ".nomedia" file
    if (pathRemaining >= 8 /* strlen(".nomedia") */ ) {
        strcpy(fileSpot, ".nomedia");
        if (access(path, F_OK) == 0) {
            LOGD("found .nomedia, skipping directory\n");
            fileSpot[0] = 0;
            client.addNoMediaFolder(path);
            return OK;
        }

        // restore path
        fileSpot[0] = 0;
    }

    DIR* dir = opendir(path);
    if (!dir) {
        LOGD("opendir %s failed, errno: %d", path, errno);
        return UNKNOWN_ERROR;
    }

    while ((entry = readdir(dir))) {
        const char* name = entry->d_name;

        // ignore "." and ".."
        if (name[0] == '.' && (name[1] == 0 || (name[1] == '.' && name[2] == 0))) {
            continue;
        }

        int nameLength = strlen(name);
        if (nameLength + 1 > pathRemaining) {
            // path too long!
            continue;
        }
        strcpy(fileSpot, name);

        int type = entry->d_type;
        if (type == DT_UNKNOWN) {
            // If the type is unknown, stat() the file instead.
            // This is sometimes necessary when accessing NFS mounted filesystems, but
            // could be needed in other cases well.
            struct stat statbuf;
            if (stat(path, &statbuf) == 0) {
                if (S_ISREG(statbuf.st_mode)) {
                    type = DT_REG;
                } else if (S_ISDIR(statbuf.st_mode)) {
                    type = DT_DIR;
                }
            } else {
                LOGD("stat() failed for %s: %s", path, strerror(errno) );
            }
        }
        if (type == DT_REG || type == DT_DIR) {
            if (type == DT_DIR) {
                // ignore directories with a name that starts with '.'
                // for example, the Mac ".Trashes" directory
                if (name[0] == '.') continue;

                strcat(fileSpot, "/");
                int err = doProcessDirectory(path, pathRemaining - nameLength - 1, client, exceptionCheck, exceptionEnv);
                if (err) {
                    // pass exceptions up - ignore other errors
                    if (exceptionCheck && exceptionCheck(exceptionEnv)) goto failure;
                    LOGE("Error processing '%s' - skipping\n", path);
                    continue;
                }
            } else {
                struct stat statbuf;
                stat(path, &statbuf);
                if (statbuf.st_size > 0) {
                    client.scanFile(path, statbuf.st_mtime, statbuf.st_size);
                }
                if (exceptionCheck && exceptionCheck(exceptionEnv)) goto failure;
            }
        }
    }

    closedir(dir);
    return OK;
failure:
    closedir(dir);
    return -1;
}

}  // namespace android<|MERGE_RESOLUTION|>--- conflicted
+++ resolved
@@ -78,26 +78,6 @@
     return result;
 }
 
-<<<<<<< HEAD
-static bool fileMatchesExtension(const char* path, const char* extensions) {
-    const char* extension = strrchr(path, '.');
-    if (!extension) return false;
-    ++extension;    // skip the dot
-    if (extension[0] == 0) return false;
-
-    while (extensions[0]) {
-        const char* comma = strchr(extensions, ',');
-        size_t length = (comma ? comma - extensions : strlen(extensions));
-        if (length == strlen(extension) && strncasecmp(extension, extensions, length) == 0) return true;
-        extensions += length;
-        if (extensions[0] == ',') ++extensions;
-    }
-
-    return false;
-}
-
-=======
->>>>>>> 9e1266da
 status_t MediaScanner::doProcessDirectory(
         char *path, int pathRemaining, MediaScannerClient &client,
         ExceptionCheck exceptionCheck, void *exceptionEnv) {
