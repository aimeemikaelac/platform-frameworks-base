--- conflicted
+++ resolved
@@ -36,14 +36,11 @@
     <!-- Whether or not we show the number in the bar. -->
     <bool name="config_statusBarShowNumber">true</bool>
 
-<<<<<<< HEAD
     <!-- Whether a software navigation bar should be shown. NOTE: in the future this may be
          autodetected from the Configuration. -->
     <bool name="config_showNavigationBar">false</bool>
-=======
+
     <!-- How many icons may be shown at once in the system bar. Includes any
          slots that may be reused for things like IME control. -->
     <integer name="config_maxNotificationIcons">5</integer>
->>>>>>> 7e2181c0
-
 </resources>
